--- conflicted
+++ resolved
@@ -47,19 +47,6 @@
         })
     }
 
-<<<<<<< HEAD
-    /// Get the metadata provider for this catalog
-    ///
-    /// This is useful when you need to register table functions separately.
-    pub fn provider(&self) -> Arc<dyn MetadataProvider> {
-        self.provider.clone()
-    }
-
-    fn get_current_snapshot_id(&self) -> Result<i64> {
-        self.provider
-            .get_current_snapshot()
-            .inspect_err(|e| tracing::error!(error = %e, "Failed to get current snapshot"))
-=======
     /// Create a catalog bound to a specific snapshot ID
     ///
     /// All schemas and tables returned will use this snapshot, guaranteeing
@@ -75,7 +62,13 @@
             object_store_url: Arc::new(object_store_url),
             catalog_path,
         })
->>>>>>> 304ed9b5
+    }
+
+    /// Get the metadata provider for this catalog
+    ///
+    /// This is useful when you need to register table functions separately.
+    pub fn provider(&self) -> Arc<dyn MetadataProvider> {
+        self.provider.clone()
     }
 }
 
@@ -85,31 +78,20 @@
     }
 
     fn schema_names(&self) -> Vec<String> {
-<<<<<<< HEAD
-        let snapshot_id = match self.get_current_snapshot_id() {
-            Ok(id) => id,
-            Err(_) => return vec!["information_schema".to_string()],
-        };
-
         // Start with information_schema
         let mut names = vec!["information_schema".to_string()];
 
-        // Add data schemas from catalog
+        // Add data schemas from catalog using the pinned snapshot_id
         let data_schemas = self
             .provider
-            .list_schemas(snapshot_id)
+            .list_schemas(self.snapshot_id)
             .inspect_err(|e| {
                 tracing::error!(
                     error = %e,
-                    snapshot_id = %snapshot_id,
+                    snapshot_id = %self.snapshot_id,
                     "Failed to list schemas from catalog"
                 )
             })
-=======
-        // Use the catalog's pinned snapshot_id
-        self.provider
-            .list_schemas(self.snapshot_id)
->>>>>>> 304ed9b5
             .unwrap_or_default()
             .into_iter()
             .map(|s| s.schema_name);
@@ -124,7 +106,6 @@
     }
 
     fn schema(&self, name: &str) -> Option<Arc<dyn SchemaProvider>> {
-<<<<<<< HEAD
         // Handle information_schema specially
         if name == "information_schema" {
             return Some(Arc::new(InformationSchemaProvider::new(Arc::clone(
@@ -132,17 +113,8 @@
             ))));
         }
 
-        let snapshot_id = match self.get_current_snapshot_id() {
-            Ok(id) => id,
-            Err(_) => return None,
-        };
-
-        // Query database with snapshot_id for data schemas
-        match self.provider.get_schema_by_name(name, snapshot_id) {
-=======
-        // Use the catalog's pinned snapshot_id
+        // Query database with the pinned snapshot_id for data schemas
         match self.provider.get_schema_by_name(name, self.snapshot_id) {
->>>>>>> 304ed9b5
             Ok(Some(meta)) => {
                 // Resolve schema path hierarchically
                 let schema_path = if meta.path_is_relative {
