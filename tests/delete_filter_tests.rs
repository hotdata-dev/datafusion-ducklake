--- conflicted
+++ resolved
@@ -285,7 +285,6 @@
         Ok(())
     }
 
-<<<<<<< HEAD
     /// Test that multiple delete files for the same data file are correctly merged
     ///
     /// **CRITICAL BUG TEST**: This test reveals a bug in the current implementation
@@ -313,34 +312,11 @@
     #[tokio::test]
     #[ignore = "Bug: multiple delete files cause duplicate rows - needs fix in table.rs scan() method"]
     async fn test_multiple_delete_files_same_data_file() -> DataFusionResult<()> {
-=======
-    /// Test filter pushdown correctness with delete files
-    ///
-    /// This test verifies that WHERE filters are applied AFTER delete filtering,
-    /// not before. This is critical for correct query semantics.
-    ///
-    /// Scenario:
-    /// - Table has rows with id=[1,2,3,4,5]
-    /// - Row with id=3 (position 2) is deleted
-    /// - Query: WHERE id > 2
-    ///
-    /// Expected: [4, 5]
-    /// Incorrect if filter applied before deletes: [2, 4, 5] (wrong - includes deleted row)
-    /// Incorrect if deletes ignored: [3, 4, 5] (wrong - includes deleted row)
-    ///
-    /// This verifies the correct operation order:
-    /// 1. Scan Parquet file (yields rows with id=[1,2,3,4,5])
-    /// 2. Apply delete filtering (removes id=3, yields [1,2,4,5])
-    /// 3. Apply WHERE filter (filters id > 2, yields [4,5])
-    #[tokio::test]
-    async fn test_filter_pushdown_correctness_with_deletes() -> DataFusionResult<()> {
->>>>>>> 9dd316f6
-        if !test_data_exists() {
-            eprintln!("Test data not found. Run setup_test_data.sql first.");
-            return Ok(());
-        }
-
-<<<<<<< HEAD
+        if !test_data_exists() {
+            eprintln!("Test data not found. Run setup_test_data.sql first.");
+            return Ok(());
+        }
+
         // Use the catalog configured with multiple delete files for the same data file
         let catalog_path = "tests/test_data/multiple_deletes.ducklake";
         let catalog = create_catalog(catalog_path)?;
@@ -358,29 +334,11 @@
         let total_rows: usize = results.iter().map(|b| b.num_rows()).sum();
 
         // Collect all IDs to verify correct rows were kept
-=======
-        let catalog_path = "tests/test_data/filter_pushdown.ducklake";
-        let catalog = create_catalog(catalog_path)?;
-
-        let ctx = SessionContext::new();
-        ctx.register_catalog("filter_pushdown", catalog);
-
-        // Query with WHERE filter that should be applied AFTER delete filtering
-        let df = ctx
-            .sql("SELECT id FROM filter_pushdown.main.items WHERE id > 2 ORDER BY id")
-            .await?;
-        let results = df.collect().await?;
-
-        assert!(!results.is_empty(), "Should have results");
-
-        // Collect all IDs
->>>>>>> 9dd316f6
         let mut all_ids = Vec::new();
         for batch in &results {
             all_ids.extend(get_int_column(batch, 0));
         }
 
-<<<<<<< HEAD
         // Should have 3 rows after merging deletes from both files
         // - Position 1 (id=2) deleted by both files
         // - Position 3 (id=4) deleted by file 2
@@ -405,7 +363,55 @@
         let results = df.collect().await?;
         let total_rows: usize = results.iter().map(|b| b.num_rows()).sum();
         assert_eq!(total_rows, 0, "Deleted row with id=4 should not appear");
-=======
+
+        Ok(())
+    }
+
+    /// Test filter pushdown correctness with delete files
+    ///
+    /// This test verifies that WHERE filters are applied AFTER delete filtering,
+    /// not before. This is critical for correct query semantics.
+    ///
+    /// Scenario:
+    /// - Table has rows with id=[1,2,3,4,5]
+    /// - Row with id=3 (position 2) is deleted
+    /// - Query: WHERE id > 2
+    ///
+    /// Expected: [4, 5]
+    /// Incorrect if filter applied before deletes: [2, 4, 5] (wrong - includes deleted row)
+    /// Incorrect if deletes ignored: [3, 4, 5] (wrong - includes deleted row)
+    ///
+    /// This verifies the correct operation order:
+    /// 1. Scan Parquet file (yields rows with id=[1,2,3,4,5])
+    /// 2. Apply delete filtering (removes id=3, yields [1,2,4,5])
+    /// 3. Apply WHERE filter (filters id > 2, yields [4,5])
+    #[tokio::test]
+    async fn test_filter_pushdown_correctness_with_deletes() -> DataFusionResult<()> {
+        if !test_data_exists() {
+            eprintln!("Test data not found. Run setup_test_data.sql first.");
+            return Ok(());
+        }
+
+        let catalog_path = "tests/test_data/filter_pushdown.ducklake";
+        let catalog = create_catalog(catalog_path)?;
+
+        let ctx = SessionContext::new();
+        ctx.register_catalog("filter_pushdown", catalog);
+
+        // Query with WHERE filter that should be applied AFTER delete filtering
+        let df = ctx
+            .sql("SELECT id FROM filter_pushdown.main.items WHERE id > 2 ORDER BY id")
+            .await?;
+        let results = df.collect().await?;
+
+        assert!(!results.is_empty(), "Should have results");
+
+        // Collect all IDs
+        let mut all_ids = Vec::new();
+        for batch in &results {
+            all_ids.extend(get_int_column(batch, 0));
+        }
+
         // Should return [4, 5] - the rows that remain after:
         // 1. Delete filtering removes id=3
         // 2. WHERE id > 2 filter is applied to [1,2,4,5], yielding [4,5]
@@ -443,7 +449,6 @@
             vec![1, 2],
             "Filter id<=2 should return [1,2] after delete filtering"
         );
->>>>>>> 9dd316f6
 
         Ok(())
     }
